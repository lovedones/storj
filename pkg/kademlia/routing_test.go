// Copyright (C) 2019 Storj Labs, Inc.
// See LICENSE for copying information

package kademlia

import (
	"bytes"
	"fmt"
	"math/rand"
	"sort"
	"testing"
	"time"

	"github.com/stretchr/testify/assert"
	"github.com/stretchr/testify/require"

	"storj.io/storj/internal/testcontext"
	"storj.io/storj/internal/teststorj"
	"storj.io/storj/pkg/pb"
	"storj.io/storj/pkg/storj"
	"storj.io/storj/storage"
)

func TestLocal(t *testing.T) {
	ctx := testcontext.New(t)
	defer ctx.Cleanup()

	rt := createRoutingTable(teststorj.NodeIDFromString("AA"))
	defer ctx.Check(rt.Close)
	assert.Equal(t, rt.Local().Id.Bytes()[:2], []byte("AA"))
}

func TestK(t *testing.T) {
	ctx := testcontext.New(t)
	defer ctx.Cleanup()

	rt := createRoutingTable(teststorj.NodeIDFromString("AA"))
	defer ctx.Check(rt.Close)
	k := rt.K()
	assert.Equal(t, rt.bucketSize, k)

}

func TestCacheSize(t *testing.T) {
	ctx := testcontext.New(t)
	defer ctx.Cleanup()

	rt := createRoutingTable(teststorj.NodeIDFromString("AA"))
	defer ctx.Check(rt.Close)
	expected := rt.rcBucketSize
	result := rt.CacheSize()
	assert.Equal(t, expected, result)
}

func TestGetBucket(t *testing.T) {
	ctx := testcontext.New(t)
	defer ctx.Cleanup()

	rt := createRoutingTable(teststorj.NodeIDFromString("AA"))
	defer ctx.Check(rt.Close)
	node := teststorj.MockNode("AA")
	node2 := teststorj.MockNode("BB")
	ok, err := rt.addNode(node2)
	assert.True(t, ok)
	assert.NoError(t, err)

	cases := []struct {
		nodeID   storj.NodeID
		expected []*pb.Node
		ok       bool
	}{
		{nodeID: node.Id,
			expected: []*pb.Node{node, node2},
			ok:       true,
		},
		{nodeID: node2.Id,
			expected: []*pb.Node{node, node2},
			ok:       true,
		},
	}
	for i, v := range cases {
		b, e := rt.GetNodes(node2.Id)
		for j, w := range v.expected {
			if !assert.True(t, bytes.Equal(w.Id.Bytes(), b[j].Id.Bytes())) {
				t.Logf("case %v failed expected: ", i)
			}
		}
		if !assert.Equal(t, v.ok, e) {
			t.Logf("case %v failed ok: ", i)
		}
	}
}

func RandomNode() pb.Node {
	node := pb.Node{}
	rand.Read(node.Id[:])
	return node
}
func TestKademliaFindNear(t *testing.T) {
	testFunc := func(t *testing.T, testNodeCount, limit int) {
		selfNode := RandomNode()
		rt := createRoutingTable(selfNode.Id)

		expectedIDs := make([]storj.NodeID, 0)
		for x := 0; x < testNodeCount; x++ {
			n := RandomNode()
			ok, err := rt.addNode(&n)
			require.NoError(t, err)
			if ok { // buckets were full
				expectedIDs = append(expectedIDs, n.Id)
			}
		}
		if testNodeCount > 0 && limit > 0 {
			require.True(t, len(expectedIDs) > 0)
		}
		//makes sure our target is like self, to keep close nodes
		targetNode := pb.Node{Id: selfNode.Id}
		targetNode.Id[storj.NodeIDSize-1] ^= 1 //flip lowest bit
		sortByXOR(expectedIDs, targetNode.Id)

		results, err := rt.FindNear(targetNode.Id, limit)
		require.NoError(t, err)
		counts := []int{len(expectedIDs), limit}
		sort.Ints(counts)
		require.Equal(t, counts[0], len(results))
		for i, result := range results {
			require.Equal(t, (*result).Id.String(), expectedIDs[i].String(), fmt.Sprintf("item %d", i))
		}
	}
	for _, testNodeCount := range []int{0, 1, 10, 100} {
		for _, limit := range []int{0, 1, 10, 100} {
			t.Run(fmt.Sprintf("test %d %d", testNodeCount, limit),
				func(t *testing.T) { testFunc(t, testNodeCount, limit) })
		}
	}
}

func TestConnectionSuccess(t *testing.T) {
	ctx := testcontext.New(t)
	defer ctx.Cleanup()

	id := teststorj.NodeIDFromString("AA")
	rt := createRoutingTable(id)
	defer ctx.Check(rt.Close)
	id2 := teststorj.NodeIDFromString("BB")
	address1 := &pb.NodeAddress{Address: "a"}
	address2 := &pb.NodeAddress{Address: "b"}
	node1 := &pb.Node{Id: id, Address: address1}
	node2 := &pb.Node{Id: id2, Address: address2}
	cases := []struct {
		testID  string
		node    *pb.Node
		id      storj.NodeID
		address *pb.NodeAddress
	}{
		{testID: "Update Node",
			node:    node1,
			id:      id,
			address: address1,
		},
		{testID: "Create Node",
			node:    node2,
			id:      id2,
			address: address2,
		},
	}
	for _, c := range cases {
		t.Run(c.testID, func(t *testing.T) {
			err := rt.ConnectionSuccess(c.node)
			assert.NoError(t, err)
			v, err := rt.nodeBucketDB.Get(c.id.Bytes())
			assert.NoError(t, err)
			n, err := unmarshalNodes([]storage.Value{v})
			assert.NoError(t, err)
			assert.Equal(t, c.address.Address, n[0].Address.Address)
		})
	}
}

func TestUpdateSelf(t *testing.T) {
	ctx := testcontext.New(t)
	defer ctx.Cleanup()

	id := teststorj.NodeIDFromString("AA")
	rt := createRoutingTable(id)
	defer ctx.Check(rt.Close)
	address := &pb.NodeAddress{Address: "a"}
	node := &pb.Node{Id: id, Address: address}
	cases := []struct {
		testID  string
		node    *pb.Node
		id      storj.NodeID
		address *pb.NodeAddress
	}{
		{testID: "Update Node",
			node:    node,
			id:      id,
			address: address,
		},
	}
	for _, c := range cases {
		t.Run(c.testID, func(t *testing.T) {
			newNode := c.node
			err := rt.UpdateSelf(newNode)
			assert.NoError(t, err)
			v, err := rt.nodeBucketDB.Get(c.id.Bytes())
			assert.NoError(t, err)
			n, err := unmarshalNodes([]storage.Value{v})
			assert.NoError(t, err)
			assert.Equal(t, c.address.Address, n[0].Address.Address)
		})
	}
}

func TestConnectionFailed(t *testing.T) {
	ctx := testcontext.New(t)
	defer ctx.Cleanup()

	id := teststorj.NodeIDFromString("AA")
<<<<<<< HEAD
	node := &pb.Node{Id: id}
	rt, cleanup := createRoutingTable(t, id)
	defer cleanup()
=======
	node := &pb.Node{Id: id, Type: pb.NodeType_STORAGE}
	rt := createRoutingTable(id)
	defer ctx.Check(rt.Close)
>>>>>>> b7f8e309
	err := rt.ConnectionFailed(node)
	assert.NoError(t, err)
	v, err := rt.nodeBucketDB.Get(id.Bytes())
	assert.Error(t, err)
	assert.Nil(t, v)
}

func TestSetBucketTimestamp(t *testing.T) {
	ctx := testcontext.New(t)
	defer ctx.Cleanup()

	id := teststorj.NodeIDFromString("AA")
	rt := createRoutingTable(id)
	defer ctx.Check(rt.Close)
	now := time.Now().UTC()

	err := rt.createOrUpdateKBucket(keyToBucketID(id.Bytes()), now)
	assert.NoError(t, err)
	ti, err := rt.GetBucketTimestamp(id.Bytes())
	assert.Equal(t, now, ti)
	assert.NoError(t, err)
	now = time.Now().UTC()
	err = rt.SetBucketTimestamp(id.Bytes(), now)
	assert.NoError(t, err)
	ti, err = rt.GetBucketTimestamp(id.Bytes())
	assert.Equal(t, now, ti)
	assert.NoError(t, err)
}

func TestGetBucketTimestamp(t *testing.T) {
	ctx := testcontext.New(t)
	defer ctx.Cleanup()

	id := teststorj.NodeIDFromString("AA")
	rt := createRoutingTable(id)
	defer ctx.Check(rt.Close)
	now := time.Now().UTC()
	err := rt.createOrUpdateKBucket(keyToBucketID(id.Bytes()), now)
	assert.NoError(t, err)
	ti, err := rt.GetBucketTimestamp(id.Bytes())
	assert.Equal(t, now, ti)
	assert.NoError(t, err)
}<|MERGE_RESOLUTION|>--- conflicted
+++ resolved
@@ -217,15 +217,9 @@
 	defer ctx.Cleanup()
 
 	id := teststorj.NodeIDFromString("AA")
-<<<<<<< HEAD
 	node := &pb.Node{Id: id}
-	rt, cleanup := createRoutingTable(t, id)
-	defer cleanup()
-=======
-	node := &pb.Node{Id: id, Type: pb.NodeType_STORAGE}
-	rt := createRoutingTable(id)
-	defer ctx.Check(rt.Close)
->>>>>>> b7f8e309
+	rt := createRoutingTable(id)
+	defer ctx.Check(rt.Close)
 	err := rt.ConnectionFailed(node)
 	assert.NoError(t, err)
 	v, err := rt.nodeBucketDB.Get(id.Bytes())
