// Copyright (C) 2019 Storj Labs, Inc.
// See LICENSE for copying information.

package transport_test

import (
	"context"
	"fmt"
	"testing"
	"time"

	"github.com/stretchr/testify/assert"
	"github.com/stretchr/testify/require"
	"go.uber.org/zap"

	"storj.io/storj/internal/testcontext"
	"storj.io/storj/internal/testplanet"
	"storj.io/storj/pkg/pb"
	"storj.io/storj/pkg/peertls/tlsopts"
	"storj.io/storj/pkg/storj"
)

func TestDialNode(t *testing.T) {
	ctx := testcontext.New(t)
	defer ctx.Cleanup()

	planet, err := testplanet.New(t, 0, 2, 0)
	if err != nil {
		t.Fatal(err)
	}
	defer ctx.Check(planet.Shutdown)

	whitelistPath, err := planet.WriteWhitelist()
	require.NoError(t, err)

	planet.Start(ctx)

	client := planet.StorageNodes[0].Transport

	unsignedIdent, err := testplanet.PregeneratedIdentity(0)
	require.NoError(t, err)

	signedIdent, err := testplanet.PregeneratedSignedIdentity(0)
	require.NoError(t, err)

	opts, err := tlsopts.NewOptions(signedIdent, tlsopts.Config{
		UsePeerCAWhitelist:  true,
		PeerCAWhitelistPath: whitelistPath,
	})
	require.NoError(t, err)

	unsignedClientOpts, err := tlsopts.NewOptions(unsignedIdent, tlsopts.Config{})
	require.NoError(t, err)

	t.Run("DialNode with invalid targets", func(t *testing.T) {
		targets := []*pb.Node{
			{
				Id:      storj.NodeID{},
				Address: nil,
			},
			{
				Id: storj.NodeID{},
				Address: &pb.NodeAddress{
					Transport: pb.NodeTransport_TCP_TLS_GRPC,
				},
			},
			{
				Id: storj.NodeID{123},
				Address: &pb.NodeAddress{
					Transport: pb.NodeTransport_TCP_TLS_GRPC,
					Address:   "127.0.0.1:100",
				},
			},
		}

		for _, target := range targets {
			tag := fmt.Sprintf("%+v", target)

			timedCtx, cancel := context.WithTimeout(ctx, time.Second)
			conn, err := client.DialNode(timedCtx, target)
			cancel()
			assert.Error(t, err, tag)
			assert.Nil(t, conn, tag)
		}
	})

	t.Run("DialNode with valid target", func(t *testing.T) {
		target := &pb.Node{
			Id: planet.StorageNodes[1].ID(),
			Address: &pb.NodeAddress{
				Transport: pb.NodeTransport_TCP_TLS_GRPC,
				Address:   planet.StorageNodes[1].Addr(),
			},
<<<<<<< HEAD
		})
=======
			Type: pb.NodeType_STORAGE,
		}

		timedCtx, cancel := context.WithTimeout(ctx, time.Second)
		dialOption := opts.DialOption(storj.NodeID{})
		conn, err := client.DialNode(timedCtx, target, dialOption)
>>>>>>> b7f8e309
		cancel()

		assert.NoError(t, err)
		require.NotNil(t, conn)

		assert.NoError(t, conn.Close())
	})

	t.Run("DialNode with bad client certificate", func(t *testing.T) {
		target := &pb.Node{
			Id: planet.StorageNodes[1].ID(),
			Address: &pb.NodeAddress{
				Transport: pb.NodeTransport_TCP_TLS_GRPC,
				Address:   planet.StorageNodes[1].Addr(),
			},
			Type: pb.NodeType_STORAGE,
		}

		timedCtx, cancel := context.WithTimeout(ctx, time.Second)
		dialOption := unsignedClientOpts.DialOption(storj.NodeID{})
		conn, err := client.DialNode(
			timedCtx, target, dialOption,
		)
		cancel()

		tag := fmt.Sprintf("%+v", target)
		assert.Nil(t, conn, tag)
		require.Error(t, err)
		assert.Contains(t, err.Error(), "bad certificate")
	})

	t.Run("DialAddress with bad client certificate", func(t *testing.T) {
		timedCtx, cancel := context.WithTimeout(ctx, time.Second)
		dialOption := unsignedClientOpts.DialOption(storj.NodeID{})
		conn, err := client.DialAddress(
			timedCtx, planet.StorageNodes[1].Addr(), dialOption,
		)
		cancel()

		assert.Nil(t, conn)
		require.Error(t, err)
		assert.Contains(t, err.Error(), "bad certificate")
	})

	t.Run("DialAddress with valid address", func(t *testing.T) {
		timedCtx, cancel := context.WithTimeout(ctx, time.Second)
		conn, err := client.DialAddress(timedCtx, planet.StorageNodes[1].Addr())
		cancel()

		assert.NoError(t, err)
		require.NotNil(t, conn)
		assert.NoError(t, conn.Close())
	})
}

func TestDialNode_BadServerCertificate(t *testing.T) {
	ctx := testcontext.New(t)
	defer ctx.Cleanup()

	planet, err := testplanet.NewCustom(
		zap.L(),
		testplanet.Config{
			SatelliteCount:   0,
			StorageNodeCount: 2,
			UplinkCount:      0,
			Reconfigure:      testplanet.DisablePeerCAWhitelist,
			Identities:       testplanet.NewPregeneratedIdentities(),
		},
	)
	if err != nil {
		t.Fatal(err)
	}
	defer ctx.Check(planet.Shutdown)

	whitelistPath, err := planet.WriteWhitelist()
	require.NoError(t, err)

	planet.Start(ctx)

	client := planet.StorageNodes[0].Transport
	ident, err := testplanet.PregeneratedSignedIdentity(0)
	require.NoError(t, err)

	opts, err := tlsopts.NewOptions(ident, tlsopts.Config{
		UsePeerCAWhitelist:  true,
		PeerCAWhitelistPath: whitelistPath,
	})
	require.NoError(t, err)

	t.Run("DialNode with bad server certificate", func(t *testing.T) {
		target := &pb.Node{
			Id: planet.StorageNodes[1].ID(),
			Address: &pb.NodeAddress{
				Transport: pb.NodeTransport_TCP_TLS_GRPC,
				Address:   planet.StorageNodes[1].Addr(),
			},
			Type: pb.NodeType_STORAGE,
		}

		timedCtx, cancel := context.WithTimeout(ctx, time.Second)
		dialOption := opts.DialOption(storj.NodeID{})
		conn, err := client.DialNode(timedCtx, target, dialOption)
		cancel()

		tag := fmt.Sprintf("%+v", target)
		assert.Nil(t, conn, tag)
		require.Error(t, err, tag)
		assert.Contains(t, err.Error(), "not signed by any CA in the whitelist")
	})

	t.Run("DialAddress with bad server certificate", func(t *testing.T) {
		timedCtx, cancel := context.WithTimeout(ctx, time.Second)
		dialOption := opts.DialOption(storj.NodeID{})
		conn, err := client.DialAddress(timedCtx, planet.StorageNodes[1].Addr(), dialOption)
		cancel()

		assert.Nil(t, conn)
		require.Error(t, err)
		assert.Contains(t, err.Error(), "not signed by any CA in the whitelist")
	})
}<|MERGE_RESOLUTION|>--- conflicted
+++ resolved
@@ -91,16 +91,11 @@
 				Transport: pb.NodeTransport_TCP_TLS_GRPC,
 				Address:   planet.StorageNodes[1].Addr(),
 			},
-<<<<<<< HEAD
-		})
-=======
-			Type: pb.NodeType_STORAGE,
 		}
 
 		timedCtx, cancel := context.WithTimeout(ctx, time.Second)
 		dialOption := opts.DialOption(storj.NodeID{})
 		conn, err := client.DialNode(timedCtx, target, dialOption)
->>>>>>> b7f8e309
 		cancel()
 
 		assert.NoError(t, err)
